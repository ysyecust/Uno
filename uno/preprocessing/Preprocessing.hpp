--- conflicted
+++ resolved
@@ -6,48 +6,26 @@
 
 #include <vector>
 
-<<<<<<< HEAD
-// forward declarations
-class Iterate;
-class Model;
-struct Multipliers;
-class QPSolver;
-template <typename IndexType, typename ElementType>
-class SymmetricIndefiniteLinearSolver;
-template <typename IndexType, typename ElementType>
-class SymmetricMatrix;
-template <typename ElementType>
-class Vector;
-
-class Preprocessing {
-public:
-   static void compute_least_square_multipliers(const Model& model, SymmetricMatrix<size_t, double>& matrix, Vector<double>& rhs,
-         SymmetricIndefiniteLinearSolver<size_t, double>& linear_solver, Iterate& current_iterate, Vector<double>& multipliers,
-         double multiplier_max_norm);
-   static void enforce_linear_constraints(const Model& model, Vector<double>& x, Multipliers& multipliers, QPSolver& qp_solver);
-};
-=======
 namespace uno {
    // forward declarations
    class Iterate;
    class Model;
    struct Multipliers;
    class QPSolver;
-   template <typename ElementType>
+   template <typename IndexType, typename ElementType>
    class SymmetricIndefiniteLinearSolver;
-   template <typename ElementType>
+   template <typename IndexType, typename ElementType>
    class SymmetricMatrix;
    template <typename ElementType>
    class Vector;
 
    class Preprocessing {
    public:
-      static void compute_least_square_multipliers(const Model& model, SymmetricMatrix<double>& matrix, Vector<double>& rhs,
-            SymmetricIndefiniteLinearSolver<double>& linear_solver, Iterate& current_iterate, Vector<double>& multipliers,
+      static void compute_least_square_multipliers(const Model& model, SymmetricMatrix<size_t, double>& matrix, Vector<double>& rhs,
+            SymmetricIndefiniteLinearSolver<size_t, double>& linear_solver, Iterate& current_iterate, Vector<double>& multipliers,
             double multiplier_max_norm);
       static void enforce_linear_constraints(const Model& model, Vector<double>& x, Multipliers& multipliers, QPSolver& qp_solver);
    };
 } // namespace
->>>>>>> 86b1a3bf
 
 #endif //UNO_PREPROCESSING_H