// Copyright (c) 2018-2024 Charlie Vanaret
// Licensed under the MIT license. See LICENSE file in the project directory for details.

#ifndef UNO_SYMMETRICMATRIXFACTORY_H
#define UNO_SYMMETRICMATRIXFACTORY_H

#include "SymmetricMatrix.hpp"
#include "COOSymmetricMatrix.hpp"
#include "CSCSymmetricMatrix.hpp"

<<<<<<< HEAD
template <typename IndexType, typename ElementType>
class SymmetricMatrixFactory {
public:
   static std::unique_ptr<SymmetricMatrix<IndexType, ElementType>> create(const std::string& symmetric_matrix_type, size_t dimension, size_t capacity,
         bool use_regularization);
};

template <typename IndexType, typename ElementType>
std::unique_ptr<SymmetricMatrix<IndexType, ElementType>> SymmetricMatrixFactory<IndexType, ElementType>::create(const std::string& symmetric_matrix_type,
      size_t dimension, size_t capacity, bool use_regularization) {
   if (symmetric_matrix_type == "COO") {
      return std::make_unique<COOSymmetricMatrix<IndexType, ElementType>>(dimension, capacity, use_regularization);
   }
   else if (symmetric_matrix_type == "CSC") {
      return std::make_unique<CSCSymmetricMatrix<IndexType, ElementType>>(dimension, capacity, use_regularization);
   }
   throw std::invalid_argument("Symmetric matrix type " + symmetric_matrix_type + " unknown");
}
=======
namespace uno {
   template <typename ElementType>
   class SymmetricMatrixFactory {
   public:
      static std::unique_ptr<SymmetricMatrix<ElementType>> create(const std::string& symmetric_matrix_type, size_t dimension, size_t capacity,
            bool use_regularization);
   };

   template <typename ElementType>
   std::unique_ptr<SymmetricMatrix<ElementType>> SymmetricMatrixFactory<ElementType>::create(const std::string& symmetric_matrix_type, size_t dimension,
         size_t capacity, bool use_regularization) {
      if (symmetric_matrix_type == "COO") {
         return std::make_unique<COOSymmetricMatrix<ElementType>>(dimension, capacity, use_regularization);
      }
      else if (symmetric_matrix_type == "CSC") {
         return std::make_unique<CSCSymmetricMatrix<ElementType>>(dimension, capacity, use_regularization);
      }
      throw std::invalid_argument("Symmetric matrix type " + symmetric_matrix_type + " unknown");
   }
} // namespace
>>>>>>> 86b1a3bf

#endif // UNO_SYMMETRICMATRIXFACTORY_H<|MERGE_RESOLUTION|>--- conflicted
+++ resolved
@@ -8,46 +8,25 @@
 #include "COOSymmetricMatrix.hpp"
 #include "CSCSymmetricMatrix.hpp"
 
-<<<<<<< HEAD
-template <typename IndexType, typename ElementType>
-class SymmetricMatrixFactory {
-public:
-   static std::unique_ptr<SymmetricMatrix<IndexType, ElementType>> create(const std::string& symmetric_matrix_type, size_t dimension, size_t capacity,
-         bool use_regularization);
-};
-
-template <typename IndexType, typename ElementType>
-std::unique_ptr<SymmetricMatrix<IndexType, ElementType>> SymmetricMatrixFactory<IndexType, ElementType>::create(const std::string& symmetric_matrix_type,
-      size_t dimension, size_t capacity, bool use_regularization) {
-   if (symmetric_matrix_type == "COO") {
-      return std::make_unique<COOSymmetricMatrix<IndexType, ElementType>>(dimension, capacity, use_regularization);
-   }
-   else if (symmetric_matrix_type == "CSC") {
-      return std::make_unique<CSCSymmetricMatrix<IndexType, ElementType>>(dimension, capacity, use_regularization);
-   }
-   throw std::invalid_argument("Symmetric matrix type " + symmetric_matrix_type + " unknown");
-}
-=======
 namespace uno {
-   template <typename ElementType>
+   template <typename IndexType, typename ElementType>
    class SymmetricMatrixFactory {
    public:
-      static std::unique_ptr<SymmetricMatrix<ElementType>> create(const std::string& symmetric_matrix_type, size_t dimension, size_t capacity,
-            bool use_regularization);
+      static std::unique_ptr<SymmetricMatrix<IndexType, ElementType>> create(const std::string& symmetric_matrix_type, size_t dimension,
+            size_t capacity, bool use_regularization);
    };
 
-   template <typename ElementType>
-   std::unique_ptr<SymmetricMatrix<ElementType>> SymmetricMatrixFactory<ElementType>::create(const std::string& symmetric_matrix_type, size_t dimension,
-         size_t capacity, bool use_regularization) {
+   template <typename IndexType, typename ElementType>
+   std::unique_ptr<SymmetricMatrix<IndexType, ElementType>> SymmetricMatrixFactory<IndexType, ElementType>::create(const std::string& symmetric_matrix_type,
+         size_t dimension, size_t capacity, bool use_regularization) {
       if (symmetric_matrix_type == "COO") {
-         return std::make_unique<COOSymmetricMatrix<ElementType>>(dimension, capacity, use_regularization);
+         return std::make_unique<COOSymmetricMatrix<IndexType, ElementType>>(dimension, capacity, use_regularization);
       }
       else if (symmetric_matrix_type == "CSC") {
-         return std::make_unique<CSCSymmetricMatrix<ElementType>>(dimension, capacity, use_regularization);
+         return std::make_unique<CSCSymmetricMatrix<IndexType, ElementType>>(dimension, capacity, use_regularization);
       }
       throw std::invalid_argument("Symmetric matrix type " + symmetric_matrix_type + " unknown");
    }
 } // namespace
->>>>>>> 86b1a3bf
 
 #endif // UNO_SYMMETRICMATRIXFACTORY_H