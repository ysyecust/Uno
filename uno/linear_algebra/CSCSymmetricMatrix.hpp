--- conflicted
+++ resolved
@@ -10,151 +10,57 @@
 #include "tools/Infinity.hpp"
 #include "symbolic/VectorView.hpp"
 
-<<<<<<< HEAD
-/*
+namespace uno {
+   /*
  * Compressed Sparse Column
  * https://en.wikipedia.org/wiki/Sparse_matrix#Compressed_sparse_column_(CSC_or_CCS)
  */
 
-template <typename IndexType, typename ElementType>
-class CSCSymmetricMatrix : public SymmetricMatrix<IndexType, ElementType> {
-public:
-   CSCSymmetricMatrix(size_t dimension, size_t original_capacity, bool use_regularization);
-
-   void reset() override;
-   void insert(ElementType term, IndexType row_index, IndexType column_index) override;
-   void finalize_column(IndexType column_index) override;
-   void set_regularization(const std::function<ElementType(IndexType /*index*/)>& regularization_function) override;
-
-   void print(std::ostream& stream) const override;
-
-   static CSCSymmetricMatrix<IndexType, ElementType> identity(size_t dimension);
-
-protected:
-   // entries and row_indices have nnz elements
-   // column_starts has dimension+1 elements
-   Vector<IndexType> column_starts{};
-   std::vector<IndexType> row_indices{};
-   IndexType current_column{0};
-
-   // iterator functions
-   [[nodiscard]] std::tuple<IndexType, IndexType, ElementType> dereference_iterator(IndexType column_index, size_t nonzero_index) const override;
-   void increment_iterator(IndexType& column_index, IndexType& nonzero_index) const override;
-};
-
-template <typename IndexType, typename ElementType>
-CSCSymmetricMatrix<IndexType, ElementType>::CSCSymmetricMatrix(size_t dimension, size_t original_capacity, bool use_regularization):
-      SymmetricMatrix<IndexType, ElementType>(dimension, original_capacity, use_regularization),
-      column_starts(dimension + 1) {
-   this->entries.reserve(this->capacity);
-   this->row_indices.reserve(this->capacity);
-}
-
-template <typename IndexType, typename ElementType>
-void CSCSymmetricMatrix<IndexType, ElementType>::reset() {
-   // empty the matrix
-   SymmetricMatrix<IndexType, ElementType>::reset();
-   this->row_indices.clear();
-   this->column_starts.fill(0);
-   this->current_column = 0;
-}
-
-template <typename IndexType, typename ElementType>
-void CSCSymmetricMatrix<IndexType, ElementType>::insert(ElementType term, IndexType row_index, IndexType column_index) {
-   assert(column_index == this->current_column && "The previous columns should be finalized");
-
-   this->entries.push_back(term);
-   this->row_indices.push_back(row_index);
-   this->column_starts[column_index + 1]++;
-   this->number_nonzeros++;
-}
-
-template <typename IndexType, typename ElementType>
-void CSCSymmetricMatrix<IndexType, ElementType>::finalize_column(IndexType column_index) {
-   assert(column_index == this->current_column && "You are not finalizing the current column");
-   assert(column_index < this->dimension && "The dimension of the matrix was exceeded");
-
-   // possibly add regularization
-   if (this->use_regularization) {
-      insert(ElementType(0), column_index, column_index);
-=======
-namespace uno {
-   /*
-    * Compressed Sparse Column
-    * https://en.wikipedia.org/wiki/Sparse_matrix#Compressed_sparse_column_(CSC_or_CCS)
-    */
-
-   template <typename ElementType>
-   class CSCSymmetricMatrix : public SymmetricMatrix<ElementType> {
+   template <typename IndexType, typename ElementType>
+   class CSCSymmetricMatrix : public SymmetricMatrix<IndexType, ElementType> {
    public:
       CSCSymmetricMatrix(size_t dimension, size_t original_capacity, bool use_regularization);
 
       void reset() override;
-      void insert(ElementType term, size_t row_index, size_t column_index) override;
-      void finalize_column(size_t column_index) override;
-      void set_regularization(const std::function<ElementType(size_t /*index*/)>& regularization_function) override;
+      void insert(ElementType term, IndexType row_index, IndexType column_index) override;
+      void finalize_column(IndexType column_index) override;
+      void set_regularization(const std::function<ElementType(IndexType /*index*/)>& regularization_function) override;
 
       void print(std::ostream& stream) const override;
 
-      static CSCSymmetricMatrix<ElementType> identity(size_t dimension);
+      static CSCSymmetricMatrix<IndexType, ElementType> identity(size_t dimension);
 
    protected:
       // entries and row_indices have nnz elements
       // column_starts has dimension+1 elements
-      Vector<size_t> column_starts{};
-      std::vector<size_t> row_indices{};
-      size_t current_column{0};
+      Vector<IndexType> column_starts{};
+      std::vector<IndexType> row_indices{};
+      IndexType current_column{0};
 
       // iterator functions
-      [[nodiscard]] std::tuple<size_t, size_t, ElementType> dereference_iterator(size_t column_index, size_t nonzero_index) const override;
-      void increment_iterator(size_t& column_index, size_t& nonzero_index) const override;
+      [[nodiscard]] std::tuple<IndexType, IndexType, ElementType> dereference_iterator(IndexType column_index, size_t nonzero_index) const override;
+      void increment_iterator(IndexType& column_index, IndexType& nonzero_index) const override;
    };
 
-   template <typename ElementType>
-   CSCSymmetricMatrix<ElementType>::CSCSymmetricMatrix(size_t dimension, size_t original_capacity, bool use_regularization):
-         SymmetricMatrix<ElementType>(dimension, original_capacity, use_regularization),
+   template <typename IndexType, typename ElementType>
+   CSCSymmetricMatrix<IndexType, ElementType>::CSCSymmetricMatrix(size_t dimension, size_t original_capacity, bool use_regularization):
+         SymmetricMatrix<IndexType, ElementType>(dimension, original_capacity, use_regularization),
          column_starts(dimension + 1) {
       this->entries.reserve(this->capacity);
       this->row_indices.reserve(this->capacity);
->>>>>>> 86b1a3bf
    }
 
-   template <typename ElementType>
-   void CSCSymmetricMatrix<ElementType>::reset() {
+   template <typename IndexType, typename ElementType>
+   void CSCSymmetricMatrix<IndexType, ElementType>::reset() {
       // empty the matrix
-      SymmetricMatrix<ElementType>::reset();
+      SymmetricMatrix<IndexType, ElementType>::reset();
       this->row_indices.clear();
       this->column_starts.fill(0);
       this->current_column = 0;
    }
 
-<<<<<<< HEAD
-template <typename IndexType, typename ElementType>
-void CSCSymmetricMatrix<IndexType, ElementType>::set_regularization(const std::function<ElementType(IndexType /*index*/)>& regularization_function) {
-   assert(this->use_regularization && "You are trying to regularize a matrix where regularization was not preallocated.");
-
-   for (size_t row_index: Range(this->dimension)) {
-      // the regularization term is located at the end of the column, that is right before the start of the next column
-      const size_t k = static_cast<size_t>(this->column_starts[row_index + 1] - 1);
-      const ElementType element = regularization_function(row_index);
-      this->entries[k] = element;
-   }
-}
-
-template <typename IndexType, typename ElementType>
-std::tuple<IndexType, IndexType, ElementType> CSCSymmetricMatrix<IndexType, ElementType>::dereference_iterator(IndexType column_index,
-      size_t nonzero_index) const {
-   return {this->row_indices[nonzero_index], column_index, this->entries[nonzero_index]};
-}
-
-template <typename IndexType, typename ElementType>
-void CSCSymmetricMatrix<IndexType, ElementType>::increment_iterator(IndexType& column_index, IndexType& nonzero_index) const {
-   if (this->column_starts[column_index] <= nonzero_index && nonzero_index + 1 < this->column_starts[column_index + 1]) {
-      // stay in the column
-      nonzero_index++;
-=======
-   template <typename ElementType>
-   void CSCSymmetricMatrix<ElementType>::insert(ElementType term, size_t row_index, size_t column_index) {
+   template <typename IndexType, typename ElementType>
+   void CSCSymmetricMatrix<IndexType, ElementType>::insert(ElementType term, IndexType row_index, IndexType column_index) {
       assert(column_index == this->current_column && "The previous columns should be finalized");
 
       this->entries.push_back(term);
@@ -163,8 +69,8 @@
       this->number_nonzeros++;
    }
 
-   template <typename ElementType>
-   void CSCSymmetricMatrix<ElementType>::finalize_column(size_t column_index) {
+   template <typename IndexType, typename ElementType>
+   void CSCSymmetricMatrix<IndexType, ElementType>::finalize_column(IndexType column_index) {
       assert(column_index == this->current_column && "You are not finalizing the current column");
       assert(column_index < this->dimension && "The dimension of the matrix was exceeded");
 
@@ -180,26 +86,26 @@
       }
    }
 
-   template <typename ElementType>
-   void CSCSymmetricMatrix<ElementType>::set_regularization(const std::function<ElementType(size_t /*index*/)>& regularization_function) {
+   template <typename IndexType, typename ElementType>
+   void CSCSymmetricMatrix<IndexType, ElementType>::set_regularization(const std::function<ElementType(IndexType /*index*/)>& regularization_function) {
       assert(this->use_regularization && "You are trying to regularize a matrix where regularization was not preallocated.");
 
       for (size_t row_index: Range(this->dimension)) {
          // the regularization term is located at the end of the column, that is right before the start of the next column
-         const size_t k = this->column_starts[row_index + 1] - 1;
+         const size_t k = static_cast<size_t>(this->column_starts[row_index + 1] - 1);
          const ElementType element = regularization_function(row_index);
          this->entries[k] = element;
       }
    }
 
-   template <typename ElementType>
-   std::tuple<size_t, size_t, ElementType> CSCSymmetricMatrix<ElementType>::dereference_iterator(size_t column_index, size_t nonzero_index) const {
+   template <typename IndexType, typename ElementType>
+   std::tuple<IndexType, IndexType, ElementType> CSCSymmetricMatrix<IndexType, ElementType>::dereference_iterator(IndexType column_index,
+         size_t nonzero_index) const {
       return {this->row_indices[nonzero_index], column_index, this->entries[nonzero_index]};
->>>>>>> 86b1a3bf
    }
 
-   template <typename ElementType>
-   void CSCSymmetricMatrix<ElementType>::increment_iterator(size_t& column_index, size_t& nonzero_index) const {
+   template <typename IndexType, typename ElementType>
+   void CSCSymmetricMatrix<IndexType, ElementType>::increment_iterator(IndexType& column_index, IndexType& nonzero_index) const {
       if (this->column_starts[column_index] <= nonzero_index && nonzero_index + 1 < this->column_starts[column_index + 1]) {
          // stay in the column
          nonzero_index++;
@@ -212,40 +118,22 @@
          nonzero_index = this->column_starts[column_index];
       }
    }
-<<<<<<< HEAD
-}
 
-template <typename IndexType, typename ElementType>
-void CSCSymmetricMatrix<IndexType, ElementType>::print(std::ostream& stream) const {
-   stream << "W = "; print_vector(stream, view(this->entries, 0, this->number_nonzeros));
-   stream << "with column start: "; print_vector(stream, view(this->column_starts, 0, this->dimension + 1));
-   stream << "and row index: "; print_vector(stream, view(this->row_indices, 0, this->number_nonzeros));
-}
-
-template <typename IndexType, typename ElementType>
-CSCSymmetricMatrix<IndexType, ElementType> CSCSymmetricMatrix<IndexType, ElementType>::identity(size_t dimension) {
-   CSCSymmetricMatrix<IndexType, ElementType> matrix(dimension, dimension, false);
-   for (size_t row_index: Range(dimension)) {
-      matrix.insert(ElementType(1), IndexType(row_index), IndexType(row_index));
-      matrix.finalize_column(row_index);
-=======
-
-   template <typename ElementType>
-   void CSCSymmetricMatrix<ElementType>::print(std::ostream& stream) const {
+   template <typename IndexType, typename ElementType>
+   void CSCSymmetricMatrix<IndexType, ElementType>::print(std::ostream& stream) const {
       stream << "W = "; print_vector(stream, view(this->entries, 0, this->number_nonzeros));
       stream << "with column start: "; print_vector(stream, view(this->column_starts, 0, this->dimension + 1));
       stream << "and row index: "; print_vector(stream, view(this->row_indices, 0, this->number_nonzeros));
    }
 
-   template <typename ElementType>
-   CSCSymmetricMatrix<ElementType> CSCSymmetricMatrix<ElementType>::identity(size_t dimension) {
-      CSCSymmetricMatrix<double> matrix(dimension, dimension, false);
+   template <typename IndexType, typename ElementType>
+   CSCSymmetricMatrix<IndexType, ElementType> CSCSymmetricMatrix<IndexType, ElementType>::identity(size_t dimension) {
+      CSCSymmetricMatrix<IndexType, ElementType> matrix(dimension, dimension, false);
       for (size_t row_index: Range(dimension)) {
-         matrix.insert(1., row_index, row_index);
+         matrix.insert(ElementType(1), IndexType(row_index), IndexType(row_index));
          matrix.finalize_column(row_index);
       }
       return matrix;
->>>>>>> 86b1a3bf
    }
 } // namespace
 
