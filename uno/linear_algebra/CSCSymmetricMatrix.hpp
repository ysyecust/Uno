--- conflicted
+++ resolved
@@ -32,30 +32,18 @@
 protected:
    // entries and row_indices have nnz elements
    // column_starts has dimension+1 elements
-<<<<<<< HEAD
    Vector<IndexType> column_starts{};
    std::vector<IndexType> row_indices{};
    IndexType current_column{0};
-=======
-   Vector<size_t> column_starts{};
-   std::vector<size_t> row_indices{};
-   size_t current_column{0};
->>>>>>> bd82c5d0
 
    // iterator functions
    [[nodiscard]] std::tuple<size_t, size_t, ElementType> dereference_iterator(size_t column_index, size_t nonzero_index) const override;
    void increment_iterator(size_t& column_index, size_t& nonzero_index) const override;
 };
 
-<<<<<<< HEAD
 template <typename IndexType, typename ElementType>
 CSCSymmetricMatrix<IndexType, ElementType>::CSCSymmetricMatrix(size_t dimension, size_t original_capacity, bool use_regularization):
       SymmetricMatrix<size_t, ElementType>(dimension, original_capacity, use_regularization),
-=======
-template <typename ElementType>
-CSCSymmetricMatrix<ElementType>::CSCSymmetricMatrix(size_t dimension, size_t original_capacity, bool use_regularization):
-      SymmetricMatrix<ElementType>(dimension, original_capacity, use_regularization),
->>>>>>> bd82c5d0
       column_starts(dimension + 1) {
    this->entries.reserve(this->capacity);
    this->row_indices.reserve(this->capacity);
@@ -97,27 +85,8 @@
    }
 }
 
-<<<<<<< HEAD
-template <typename IndexType, typename ElementType>
-ElementType CSCSymmetricMatrix<IndexType, ElementType>::smallest_diagonal_entry(size_t max_dimension) const {
-   ElementType smallest_entry = INF<ElementType>;
-   for (const auto [row_index, column_index, element]: *this) {
-      if (row_index == column_index && row_index < IndexType(max_dimension) && element < smallest_entry) {
-         smallest_entry = element;
-      }
-   }
-   if (smallest_entry == INF<ElementType>) {
-      smallest_entry = ElementType(0);
-   }
-   return smallest_entry;
-}
-
 template <typename IndexType, typename ElementType>
 void CSCSymmetricMatrix<IndexType, ElementType>::set_regularization(const std::function<ElementType(size_t /*index*/)>& regularization_function) {
-=======
-template <typename ElementType>
-void CSCSymmetricMatrix<ElementType>::set_regularization(const std::function<ElementType(size_t /*index*/)>& regularization_function) {
->>>>>>> bd82c5d0
    assert(this->use_regularization && "You are trying to regularize a matrix where regularization was not preallocated.");
 
    for (size_t row_index: Range(this->dimension)) {
