--- conflicted
+++ resolved
@@ -14,21 +14,12 @@
       QPSubproblem(size_t number_variables, size_t number_constraints, size_t number_objective_gradient_nonzeros, size_t number_jacobian_nonzeros,
             size_t number_hessian_nonzeros, const Options& options);
 
-<<<<<<< HEAD
-   void initialize_statistics(Statistics& statistics, const Options& options) override;
-   void generate_initial_iterate(const OptimizationProblem& problem, Iterate& initial_iterate) override;
-   void solve(Statistics& statistics, const OptimizationProblem& problem, Iterate& current_iterate,  const Multipliers& current_multipliers,
-         Direction& direction, const WarmstartInformation& warmstart_information) override;
-   [[nodiscard]] const SymmetricMatrix<size_t, double>& get_lagrangian_hessian() const override;
-   [[nodiscard]] size_t get_hessian_evaluation_count() const override;
-=======
       void initialize_statistics(Statistics& statistics, const Options& options) override;
       void generate_initial_iterate(const OptimizationProblem& problem, Iterate& initial_iterate) override;
       void solve(Statistics& statistics, const OptimizationProblem& problem, Iterate& current_iterate,  const Multipliers& current_multipliers,
             Direction& direction, const WarmstartInformation& warmstart_information) override;
-      [[nodiscard]] const SymmetricMatrix<double>& get_lagrangian_hessian() const override;
+      [[nodiscard]] const SymmetricMatrix<size_t, double>& get_lagrangian_hessian() const override;
       [[nodiscard]] size_t get_hessian_evaluation_count() const override;
->>>>>>> 86b1a3bf
 
    protected:
       const bool use_regularization;
