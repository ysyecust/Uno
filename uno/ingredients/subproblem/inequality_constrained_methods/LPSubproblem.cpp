// Copyright (c) 2018-2024 Charlie Vanaret
// Licensed under the MIT license. See LICENSE file in the project directory for details.

#include "LPSubproblem.hpp"
#include "ingredients/subproblem/Direction.hpp"
#include "linear_algebra/COOSymmetricMatrix.hpp"
#include "optimization/WarmstartInformation.hpp"
#include "reformulation/OptimizationProblem.hpp"
#include "solvers/LP/LPSolverFactory.hpp"
#include "tools/Options.hpp"

<<<<<<< HEAD
LPSubproblem::LPSubproblem(size_t number_variables, size_t number_constraints, size_t number_objective_gradient_nonzeros,
      size_t number_jacobian_nonzeros, const Options& options) :
      InequalityConstrainedMethod(number_variables, number_constraints),
      solver(LPSolverFactory::create(options.get_string("LP_solver"), number_variables, number_constraints,
            number_objective_gradient_nonzeros, number_jacobian_nonzeros, options)),
      zero_hessian(COOSymmetricMatrix<size_t, double>::zero(number_variables)) {
}

void LPSubproblem::generate_initial_iterate(const OptimizationProblem& /*problem*/, Iterate& /*initial_iterate*/) {
}
=======
namespace uno {
   LPSubproblem::LPSubproblem(size_t number_variables, size_t number_constraints, size_t number_objective_gradient_nonzeros,
         size_t number_jacobian_nonzeros, const Options& options) :
         InequalityConstrainedMethod(number_variables, number_constraints),
         solver(LPSolverFactory::create(options.get_string("LP_solver"), number_variables, number_constraints,
               number_objective_gradient_nonzeros, number_jacobian_nonzeros, options)),
         zero_hessian(COOSymmetricMatrix<double>::zero(number_variables)) {
   }
>>>>>>> 86b1a3bf

   void LPSubproblem::generate_initial_iterate(const OptimizationProblem& /*problem*/, Iterate& /*initial_iterate*/) {
   }

   void LPSubproblem::evaluate_functions(const OptimizationProblem& problem, Iterate& current_iterate, const WarmstartInformation& warmstart_information) {
      // objective gradient
      if (warmstart_information.objective_changed) {
         problem.evaluate_objective_gradient(current_iterate, this->objective_gradient);
      }
      // constraints and constraint Jacobian
      if (warmstart_information.constraints_changed) {
         problem.evaluate_constraints(current_iterate, this->constraints);
         problem.evaluate_constraint_jacobian(current_iterate, this->constraint_jacobian);
      }
   }

   void LPSubproblem::solve(Statistics& /*statistics*/, const OptimizationProblem& problem, Iterate& current_iterate,  const Multipliers& current_multipliers,
         Direction& direction, const WarmstartInformation& warmstart_information) {
      // evaluate the functions at the current iterate
      this->evaluate_functions(problem, current_iterate, warmstart_information);

      // set bounds of the variable displacements
      if (warmstart_information.variable_bounds_changed) {
         this->set_direction_bounds(problem, current_iterate);
      }

      // set bounds of the linearized constraints
      if (warmstart_information.constraint_bounds_changed) {
         this->set_linearized_constraint_bounds(problem, this->constraints);
      }

      // solve the LP
      this->solver->solve_LP(problem.number_variables, problem.number_constraints, this->direction_lower_bounds, this->direction_upper_bounds,
            this->linearized_constraints_lower_bounds, this->linearized_constraints_upper_bounds, this->objective_gradient,
            this->constraint_jacobian, this->initial_point, direction, warmstart_information);
      InequalityConstrainedMethod::compute_dual_displacements(current_multipliers, direction.multipliers);
      this->number_subproblems_solved++;
      // reset the initial point
      this->initial_point.fill(0.);
   }

<<<<<<< HEAD
const SymmetricMatrix<size_t, double>& LPSubproblem::get_lagrangian_hessian() const {
   return this->zero_hessian;
}
=======
   const SymmetricMatrix<double>& LPSubproblem::get_lagrangian_hessian() const {
      return this->zero_hessian;
   }
>>>>>>> 86b1a3bf

   size_t LPSubproblem::get_hessian_evaluation_count() const {
      // no second order evaluation is used
      return 0;
   }
} // namespace<|MERGE_RESOLUTION|>--- conflicted
+++ resolved
@@ -9,27 +9,14 @@
 #include "solvers/LP/LPSolverFactory.hpp"
 #include "tools/Options.hpp"
 
-<<<<<<< HEAD
-LPSubproblem::LPSubproblem(size_t number_variables, size_t number_constraints, size_t number_objective_gradient_nonzeros,
-      size_t number_jacobian_nonzeros, const Options& options) :
-      InequalityConstrainedMethod(number_variables, number_constraints),
-      solver(LPSolverFactory::create(options.get_string("LP_solver"), number_variables, number_constraints,
-            number_objective_gradient_nonzeros, number_jacobian_nonzeros, options)),
-      zero_hessian(COOSymmetricMatrix<size_t, double>::zero(number_variables)) {
-}
-
-void LPSubproblem::generate_initial_iterate(const OptimizationProblem& /*problem*/, Iterate& /*initial_iterate*/) {
-}
-=======
 namespace uno {
    LPSubproblem::LPSubproblem(size_t number_variables, size_t number_constraints, size_t number_objective_gradient_nonzeros,
          size_t number_jacobian_nonzeros, const Options& options) :
          InequalityConstrainedMethod(number_variables, number_constraints),
          solver(LPSolverFactory::create(options.get_string("LP_solver"), number_variables, number_constraints,
                number_objective_gradient_nonzeros, number_jacobian_nonzeros, options)),
-         zero_hessian(COOSymmetricMatrix<double>::zero(number_variables)) {
+         zero_hessian(COOSymmetricMatrix<size_t, double>::zero(number_variables)) {
    }
->>>>>>> 86b1a3bf
 
    void LPSubproblem::generate_initial_iterate(const OptimizationProblem& /*problem*/, Iterate& /*initial_iterate*/) {
    }
@@ -71,15 +58,9 @@
       this->initial_point.fill(0.);
    }
 
-<<<<<<< HEAD
-const SymmetricMatrix<size_t, double>& LPSubproblem::get_lagrangian_hessian() const {
-   return this->zero_hessian;
-}
-=======
-   const SymmetricMatrix<double>& LPSubproblem::get_lagrangian_hessian() const {
+   const SymmetricMatrix<size_t, double>& LPSubproblem::get_lagrangian_hessian() const {
       return this->zero_hessian;
    }
->>>>>>> 86b1a3bf
 
    size_t LPSubproblem::get_hessian_evaluation_count() const {
       // no second order evaluation is used
