--- conflicted
+++ resolved
@@ -14,37 +14,28 @@
 #include "tools/Options.hpp"
 
 namespace uno {
-   #define BIG 1e30
+#define BIG 1e30
 
    extern "C" {
-      // fortran common block used in bqpd/bqpd.f
-      extern struct {
-         int kk, ll, kkk, lll, mxws, mxlws;
-      } wsc_;
-
-      // fortran common for inertia correction in wdotd
-      extern struct {
-         double alpha;
-      } kktalphac_;
-
-      extern void
-      bqpd_(const int* n, const int* m, int* k, int* kmax, double* a, int* la, double* x, double* bl, double* bu, double* f, double* fmin, double* g,
-            double* r, double* w, double* e, int* ls, double* alp, int* lp, int* mlp, int* peq, double* ws, int* lws, const int* mode, int* ifail,
-            int* info, int* iprint, int* nout);
-   }
-
-<<<<<<< HEAD
-void BQPDSolver::solve_QP(size_t number_variables, size_t number_constraints, const std::vector<double>& variables_lower_bounds,
-      const std::vector<double>& variables_upper_bounds, const std::vector<double>& constraints_lower_bounds,
-      const std::vector<double>& constraints_upper_bounds, const SparseVector<double>& linear_objective,
-      const RectangularMatrix<double>& constraint_jacobian, const SymmetricMatrix<size_t, double>& hessian, const Vector<double>& initial_point,
-      Direction& direction, const WarmstartInformation& warmstart_information) {
-   if (warmstart_information.objective_changed || warmstart_information.constraints_changed) {
-      this->save_hessian_to_local_format(hessian);
-=======
+   // fortran common block used in bqpd/bqpd.f
+   extern struct {
+      int kk, ll, kkk, lll, mxws, mxlws;
+   } wsc_;
+
+   // fortran common for inertia correction in wdotd
+   extern struct {
+      double alpha;
+   } kktalphac_;
+
+   extern void
+   bqpd_(const int* n, const int* m, int* k, int* kmax, double* a, int* la, double* x, double* bl, double* bu, double* f, double* fmin, double* g,
+         double* r, double* w, double* e, int* ls, double* alp, int* lp, int* mlp, int* peq, double* ws, int* lws, const int* mode, int* ifail,
+         int* info, int* iprint, int* nout);
+   }
+
    // preallocate a bunch of stuff
    BQPDSolver::BQPDSolver(size_t number_variables, size_t number_constraints, size_t number_objective_gradient_nonzeros, size_t number_jacobian_nonzeros,
-            size_t number_hessian_nonzeros, BQPDProblemType problem_type, const Options& options):
+         size_t number_hessian_nonzeros, BQPDProblemType problem_type, const Options& options):
          QPSolver(), number_hessian_nonzeros(number_hessian_nonzeros),
          lb(number_variables + number_constraints),
          ub(number_variables + number_constraints),
@@ -57,7 +48,7 @@
          e(number_variables + number_constraints),
          size_hessian_sparsity(problem_type == BQPDProblemType::QP ? number_hessian_nonzeros + number_variables + 3 : 0),
          size_hessian_workspace(number_hessian_nonzeros + static_cast<size_t>(this->kmax * (this->kmax + 9) / 2) + 2 * number_variables +
-            number_constraints + this->mxwk0),
+                                number_constraints + this->mxwk0),
          size_hessian_sparsity_workspace(this->size_hessian_sparsity + static_cast<size_t>(this->kmax) + this->mxiwk0),
          hessian_values(this->size_hessian_workspace),
          hessian_sparsity(this->size_hessian_sparsity_workspace),
@@ -67,13 +58,12 @@
       for (size_t variable_index: Range(number_variables + number_constraints)) {
          this->active_set[variable_index] = static_cast<int>(variable_index) + this->fortran_shift;
       }
->>>>>>> 86b1a3bf
    }
 
    void BQPDSolver::solve_QP(size_t number_variables, size_t number_constraints, const std::vector<double>& variables_lower_bounds,
          const std::vector<double>& variables_upper_bounds, const std::vector<double>& constraints_lower_bounds,
          const std::vector<double>& constraints_upper_bounds, const SparseVector<double>& linear_objective,
-         const RectangularMatrix<double>& constraint_jacobian, const SymmetricMatrix<double>& hessian, const Vector<double>& initial_point,
+         const RectangularMatrix<double>& constraint_jacobian, const SymmetricMatrix<size_t, double>& hessian, const Vector<double>& initial_point,
          Direction& direction, const WarmstartInformation& warmstart_information) {
       if (warmstart_information.objective_changed || warmstart_information.constraints_changed) {
          this->save_hessian_to_local_format(hessian);
@@ -174,49 +164,16 @@
       if (warmstart_information.problem_changed) {
          mode = BQPDMode::ACTIVE_SET_EQUALITIES;
       }
-      // if only the variable bounds changed, reuse the active set estimate and the Jacobian information
+         // if only the variable bounds changed, reuse the active set estimate and the Jacobian information
       else if (warmstart_information.variable_bounds_changed && not warmstart_information.objective_changed &&
-            not warmstart_information.constraints_changed && not warmstart_information.constraint_bounds_changed) {
+               not warmstart_information.constraints_changed && not warmstart_information.constraint_bounds_changed) {
          mode = BQPDMode::UNCHANGED_ACTIVE_SET_AND_JACOBIAN;
       }
       return mode;
    }
 
-<<<<<<< HEAD
-// save Hessian (in arbitrary format) to a "weak" CSC format: compressed columns but row indices are not sorted, nor unique
-void BQPDSolver::save_hessian_to_local_format(const SymmetricMatrix<size_t, double>& hessian) {
-   const size_t header_size = 1;
-   // pointers withing the single array
-   int* row_indices = &this->hessian_sparsity[header_size];
-   int* column_starts = &this->hessian_sparsity[header_size + hessian.number_nonzeros];
-   // header
-   this->hessian_sparsity[0] = static_cast<int>(hessian.number_nonzeros + 1);
-   // count the elements in each column
-   for (size_t column_index: Range(hessian.dimension + 1)) {
-      column_starts[column_index] = 0;
-   }
-   for (const auto [row_index, column_index, element]: hessian) {
-      column_starts[column_index + 1]++;
-   }
-   // carry over the column starts
-   for (size_t column_index: Range(1, hessian.dimension + 1)) {
-      column_starts[column_index] += column_starts[column_index - 1];
-      column_starts[column_index - 1] += this->fortran_shift;
-   }
-   column_starts[hessian.dimension] += this->fortran_shift;
-   // copy the entries
-   //std::vector<int> current_indices(hessian.dimension);
-   this->current_hessian_indices.fill(0);
-   for (const auto [row_index, column_index, element]: hessian) {
-      const size_t index = static_cast<size_t>(column_starts[column_index] + this->current_hessian_indices[column_index] - this->fortran_shift);
-      assert(index <= static_cast<size_t>(column_starts[column_index + 1]) &&
-             "BQPD: error in converting the Hessian matrix to the local format. Try setting the sparse format to CSC");
-      this->hessian_values[index] = element;
-      row_indices[index] = static_cast<int>(row_index) + this->fortran_shift;
-      this->current_hessian_indices[column_index]++;
-=======
    // save Hessian (in arbitrary format) to a "weak" CSC format: compressed columns but row indices are not sorted, nor unique
-   void BQPDSolver::save_hessian_to_local_format(const SymmetricMatrix<double>& hessian) {
+   void BQPDSolver::save_hessian_to_local_format(const SymmetricMatrix<size_t, double>& hessian) {
       const size_t header_size = 1;
       // pointers withing the single array
       int* row_indices = &this->hessian_sparsity[header_size];
@@ -247,7 +204,6 @@
          row_indices[index] = static_cast<int>(row_index) + this->fortran_shift;
          this->current_hessian_indices[column_index]++;
       }
->>>>>>> 86b1a3bf
    }
 
    void BQPDSolver::save_gradients_to_local_format(size_t number_constraints, const SparseVector<double>& linear_objective,
@@ -328,7 +284,7 @@
             return SubproblemStatus::ERROR;
          case BQPDStatus::INFEASIBLE:
             return SubproblemStatus::INFEASIBLE;
-         // errors
+            // errors
          case BQPDStatus::INCORRECT_PARAMETER:
             DEBUG << YELLOW << "BQPD error: incorrect parameter\n" << RESET;
             return SubproblemStatus::ERROR;
