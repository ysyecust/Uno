// Copyright (c) 2018-2024 Charlie Vanaret
// Licensed under the MIT license. See LICENSE file in the project directory for details.

#include <iostream>
#include <fstream>
#include <sstream>
#include "Options.hpp"
#include "Logger.hpp"

std::string& Options::operator[](const std::string& key) {
   return this->options[key];
}

const std::string& Options::at(const std::string& key) const {
   try {
      const std::string& value = this->options.at(key);
      this->is_used[key] = true;
      return value;
   }
   catch(const std::out_of_range&) {
      throw std::out_of_range("The option " + key + " was not found");
   }
}

const std::string& Options::get_string(const std::string& key) const {
   return this->at(key);
}

double Options::get_double(const std::string& key) const {
   const std::string& entry = this->at(key);
   return std::stod(entry);
}

int Options::get_int(const std::string& key) const {
   const std::string& entry = this->at(key);
   return std::stoi(entry);
}

size_t Options::get_unsigned_int(const std::string& key) const {
   const std::string& entry = this->at(key);
   return std::stoul(entry);
}

bool Options::get_bool(const std::string& key) const {
   const std::string& entry = this->at(key);
   return entry == "yes";
}

void Options::print(bool only_used) const {
   std::cout << "Options:\n";
   for (const auto& [key, value]: this->options) {
      if (not only_used || this->is_used[key]) {
         std::cout << "- " << key << " = " << value << '\n';
      }
   }
}

Options get_default_options(const std::string& file_name) {
   std::ifstream file;
   file.open(file_name);
   if (!file) {
      throw std::invalid_argument("The option file " + file_name + " was not found");
   }
   else {
      // register the default options
      Options options;
      std::string key, value;
      std::string line;
      while (std::getline(file, line)) {
         if (not line.empty() && line.find('#') != 0) {
            std::istringstream iss;
            iss.str(line);
            iss >> key >> value;
            options[key] = value;
         }
      }
      file.close();
      return options;
   }
}

void find_preset(const std::string& preset_name, Options& options) {
   // shortcuts for state-of-the-art combinations
   if (preset_name == "ipopt") {
      options["constraint_relaxation_strategy"] = "feasibility_restoration";
      options["subproblem"] = "primal_dual_interior_point";
      options["globalization_mechanism"] = "LS";
      options["globalization_strategy"] = "waechter_filter_method";
      options["filter_type"] = "standard";
      options["filter_beta"] = "0.99999";
      options["filter_gamma"] = "1e-8";
      options["filter_delta"] = "1";
      options["filter_ubd"] = "1e4";
      options["filter_fact"] = "1e4";
      options["filter_switching_infeasibility_exponent"] = "1.1";
      options["armijo_decrease_fraction"] = "1e-8";
      options["LS_backtracking_ratio"] = "0.5";
      options["LS_min_step_length"] = "5e-7";
      options["barrier_tau_min"] = "0.99";
      options["barrier_damping_factor"] = "1e-5";
      options["l1_constraint_violation_coefficient"] = "1000.";
      options["progress_norm"] = "L1";
      options["residual_norm"] = "INF";
      options["scale_functions"] = "yes";
      options["sparse_format"] = "COO";
      options["tolerance"] = "1e-8";
      options["loose_tolerance"] = "1e-6";
      options["loose_tolerance_consecutive_iteration_threshold"] = "15";
      options["switch_to_optimality_requires_linearized_feasibility"] = "no";
      options["LS_scale_duals_with_step_length"] = "yes";
      options["protect_actual_reduction_against_roundoff"] = "yes";
   }
   else if (preset_name == "filtersqp") {
      options["constraint_relaxation_strategy"] = "feasibility_restoration";
      options["subproblem"] = "QP";
      options["globalization_mechanism"] = "TR";
      options["globalization_strategy"] = "fletcher_filter_method";
      options["filter_type"] = "standard";
      options["progress_norm"] = "L1";
      options["residual_norm"] = "L2";
      options["sparse_format"] = "CSC";
      options["TR_radius"] = "10";
      options["l1_constraint_violation_coefficient"] = "1.";
      options["enforce_linear_constraints"] = "yes";
      options["tolerance"] = "1e-6";
      options["loose_tolerance"] = "1e-6";
      options["TR_min_radius"] = "1e-8";
      options["switch_to_optimality_requires_linearized_feasibility"] = "yes";
      options["protect_actual_reduction_against_roundoff"] = "no";
   }
   else if (preset_name == "byrd") {
      options["constraint_relaxation_strategy"] = "l1_relaxation";
      options["subproblem"] = "QP";
      options["globalization_mechanism"] = "LS";
      options["globalization_strategy"] = "l1_merit";
      options["l1_relaxation_initial_parameter"] = "1";
      options["LS_backtracking_ratio"] = "0.5";
      options["armijo_decrease_fraction"] = "1e-8";
      options["l1_relaxation_epsilon1"] = "0.1";
      options["l1_relaxation_epsilon2"] = "0.1";
      options["l1_constraint_violation_coefficient"] = "1.";
      options["tolerance"] = "1e-6";
      options["loose_tolerance"] = "1e-6";
      options["progress_norm"] = "L1";
      options["residual_norm"] = "L1";
      options["sparse_format"] = "CSC";
      options["LS_scale_duals_with_step_length"] = "no";
      options["protect_actual_reduction_against_roundoff"] = "no";
   }
<<<<<<< HEAD
      else if (preset_name == "funnelsqp") {
      options["constraint_relaxation_strategy"] = "feasibility_restoration";
      options["subproblem"] = "QP";
      options["globalization_mechanism"] = "TR";
      options["globalization_strategy"] = "funnel_method";
      options["progress_norm"] = "L1";
      options["residual_norm"] = "L2";
      options["sparse_format"] = "CSC";
      options["TR_radius"] = "10";
      options["l1_constraint_violation_coefficient"] = "1.";
      options["enforce_linear_constraints"] = "yes";
      options["tolerance"] = "1e-6";
      options["loose_tolerance"] = "1e-6";
      options["TR_min_radius"] = "1e-8";
      options["switch_to_optimality_requires_acceptance"] = "no";
      options["switch_to_optimality_requires_linearized_feasibility"] = "yes";

      options["funnel_beta"] = "0.999";
      options["funnel_gamma"] = "0.001";
      options["funnel_delta"] = "0.999";
      options["funnel_ubd"] = "1e2";
      options["funnel_fact"] = "1.25";
      options["funnel_switching_infeasibility_exponent"] = "2";
=======
   else {
      throw std::runtime_error("The preset " + preset_name + " is not known.");
>>>>>>> 1f195190
   }
}

void get_command_line_arguments(int argc, char* argv[], Options& options) {
   // build the (name, value) map
   int i = 1;
   while (i < argc - 1) {
      std::string argument = std::string(argv[i]);
      if (argument[0] == '-') {
         if (i < argc - 1) {
            // remove the '-'
            const std::string name = argument.substr(1);
            const std::string value = std::string(argv[i + 1]);
            if (name == "preset") {
               find_preset(value, options);
            }
            else {
               options[name] = value;
            }
            i += 2;
         }
      }
      else {
         WARNING << "Argument " << argument << " was ignored\n";
         i++;
      }
   }
}<|MERGE_RESOLUTION|>--- conflicted
+++ resolved
@@ -147,8 +147,7 @@
       options["LS_scale_duals_with_step_length"] = "no";
       options["protect_actual_reduction_against_roundoff"] = "no";
    }
-<<<<<<< HEAD
-      else if (preset_name == "funnelsqp") {
+   else if (preset_name == "funnelsqp") {
       options["constraint_relaxation_strategy"] = "feasibility_restoration";
       options["subproblem"] = "QP";
       options["globalization_mechanism"] = "TR";
@@ -171,10 +170,9 @@
       options["funnel_ubd"] = "1e2";
       options["funnel_fact"] = "1.25";
       options["funnel_switching_infeasibility_exponent"] = "2";
-=======
+   }
    else {
       throw std::runtime_error("The preset " + preset_name + " is not known.");
->>>>>>> 1f195190
    }
 }
 
